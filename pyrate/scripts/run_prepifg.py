--- conflicted
+++ resolved
@@ -76,12 +76,9 @@
             pythonify_config(raw_config_file))
         luigi.build([PrepareInterferograms()], local_scheduler=True)
     else:
-<<<<<<< HEAD
-=======
         log.info("Running serial prepifg")
         process_base_ifgs_paths = \
             np.array_split(base_ifg_paths, mpiops.size)[mpiops.rank]
->>>>>>> 216559a6
         if PROCESSOR == ROIPAC:
             roipac_prepifg(process_base_ifgs_paths, params)
         elif PROCESSOR == GAMMA:
