--- conflicted
+++ resolved
@@ -1,4 +1,3 @@
-<<<<<<< HEAD
 #   This Python module is part of the PyRate software package.
 #
 #   Copyright 2017 Geoscience Australia
@@ -14,24 +13,15 @@
 #   WITHOUT WARRANTIES OR CONDITIONS OF ANY KIND, either express or implied.
 #   See the License for the specific language governing permissions and
 #   limitations under the License.
-=======
-from __future__ import print_function
-import pyrate.orbital
-
->>>>>>> b8bc05f9
 """
 This Python module contains tests for the vcm.py PyRate module.
 """
-from __future__ import print_function
-
-import tests.common
 import os
 import shutil
 import sys
 import tempfile
 import unittest
 from numpy import array
-
 import numpy as np
 from numpy.testing import assert_array_almost_equal
 
@@ -40,6 +30,8 @@
 from pyrate import shared
 from pyrate.scripts import run_pyrate, run_prepifg
 from pyrate.vcm import cvd, get_vcmt
+import pyrate.orbital
+
 from tests.common import SYD_TEST_DIR
 from tests.common import sydney5_mock_ifgs, sydney5_ifgs
 from tests.common import sydney_data_setup, prepare_ifgs_without_phase
